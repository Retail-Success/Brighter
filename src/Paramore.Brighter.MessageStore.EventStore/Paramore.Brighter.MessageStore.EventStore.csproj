--- conflicted
+++ resolved
@@ -32,12 +32,7 @@
   </ItemGroup>
 
   <ItemGroup>
-<<<<<<< HEAD
-    <PackageReference Include="Newtonsoft.Json" Version="9.0.1" />
     <PackageReference Include="EventStore.Client" Version="4.0.0" />
-=======
-    <PackageReference Include="EventStore.Client" Version="3.9.4" />
->>>>>>> 55bca198
   </ItemGroup>
 
   <ItemGroup Condition=" '$(TargetFramework)' == 'net46' ">
