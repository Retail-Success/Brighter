﻿<?xml version="1.0" encoding="utf-8"?>
<Project ToolsVersion="4.0" DefaultTargets="Build" xmlns="http://schemas.microsoft.com/developer/msbuild/2003">
  <Import Project="$(MSBuildExtensionsPath)\$(MSBuildToolsVersion)\Microsoft.Common.props" Condition="Exists('$(MSBuildExtensionsPath)\$(MSBuildToolsVersion)\Microsoft.Common.props')" />
  <PropertyGroup>
    <Configuration Condition=" '$(Configuration)' == '' ">Debug</Configuration>
    <Platform Condition=" '$(Platform)' == '' ">AnyCPU</Platform>
    <ProjectGuid>{E35E86B3-B479-45D9-8A55-D9EA3EF7730B}</ProjectGuid>
    <OutputType>Library</OutputType>
    <AppDesignerFolder>Properties</AppDesignerFolder>
    <RootNamespace>paramore.brighter.commandprocessor.viewer.tests</RootNamespace>
    <AssemblyName>paramore.brighter.commandprocessor.viewer.tests</AssemblyName>
    <TargetFrameworkVersion>v4.5.1</TargetFrameworkVersion>
    <FileAlignment>512</FileAlignment>
  </PropertyGroup>
  <PropertyGroup Condition=" '$(Configuration)|$(Platform)' == 'Debug|AnyCPU' ">
    <DebugSymbols>true</DebugSymbols>
    <DebugType>full</DebugType>
    <Optimize>false</Optimize>
    <OutputPath>bin\Debug\</OutputPath>
    <DefineConstants>DEBUG;TRACE</DefineConstants>
    <ErrorReport>prompt</ErrorReport>
    <WarningLevel>4</WarningLevel>
  </PropertyGroup>
  <PropertyGroup Condition=" '$(Configuration)|$(Platform)' == 'Release|AnyCPU' ">
    <DebugType>pdbonly</DebugType>
    <Optimize>true</Optimize>
    <OutputPath>bin\Release\</OutputPath>
    <DefineConstants>TRACE</DefineConstants>
    <ErrorReport>prompt</ErrorReport>
    <WarningLevel>4</WarningLevel>
  </PropertyGroup>
  <ItemGroup>
    <Reference Include="CsQuery, Version=1.3.3.249, Culture=neutral, processorArchitecture=MSIL">
      <HintPath>..\packages\CsQuery.1.3.4\lib\net40\CsQuery.dll</HintPath>
      <Private>True</Private>
    </Reference>
    <Reference Include="Machine.Specifications, Version=0.9.3.0, Culture=neutral, processorArchitecture=MSIL">
      <HintPath>..\packages\Machine.Specifications.0.9.3\lib\net45\Machine.Specifications.dll</HintPath>
      <Private>True</Private>
    </Reference>
    <Reference Include="Machine.Specifications.Clr4, Version=0.9.3.0, Culture=neutral, processorArchitecture=MSIL">
      <HintPath>..\packages\Machine.Specifications.0.9.3\lib\net45\Machine.Specifications.Clr4.dll</HintPath>
      <Private>True</Private>
    </Reference>
    <Reference Include="Machine.Specifications.Should, Version=0.8.0.0, Culture=neutral, processorArchitecture=MSIL">
      <HintPath>..\packages\Machine.Specifications.Should.0.8.0\lib\net45\Machine.Specifications.Should.dll</HintPath>
      <Private>True</Private>
    </Reference>
    <Reference Include="Microsoft.Owin">
      <HintPath>..\packages\Microsoft.Owin.3.0.1\lib\net45\Microsoft.Owin.dll</HintPath>
    </Reference>
    <Reference Include="Microsoft.Owin.Hosting">
      <HintPath>..\packages\Microsoft.Owin.Hosting.3.0.1\lib\net45\Microsoft.Owin.Hosting.dll</HintPath>
    </Reference>
    <Reference Include="Nancy, Version=1.4.2.0, Culture=neutral, processorArchitecture=MSIL">
<<<<<<< HEAD
      <HintPath>..\packages\Nancy.1.4.2\lib\net40\Nancy.dll</HintPath>
      <Private>True</Private>
    </Reference>
    <Reference Include="Nancy.Testing, Version=1.4.1.0, Culture=neutral, processorArchitecture=MSIL">
=======
      <HintPath>..\packages\Nancy.1.4.3\lib\net40\Nancy.dll</HintPath>
      <Private>True</Private>
    </Reference>
    <Reference Include="Nancy.Testing">
>>>>>>> f3b59ec2
      <HintPath>..\packages\Nancy.Testing.1.4.1\lib\net40\Nancy.Testing.dll</HintPath>
      <Private>True</Private>
    </Reference>
    <Reference Include="Newtonsoft.Json, Version=7.0.0.0, Culture=neutral, PublicKeyToken=30ad4fe6b2a6aeed, processorArchitecture=MSIL">
      <HintPath>..\packages\Newtonsoft.Json.7.0.1\lib\net45\Newtonsoft.Json.dll</HintPath>
      <Private>True</Private>
    </Reference>
    <Reference Include="Owin, Version=1.0.0.0, Culture=neutral, PublicKeyToken=f0ebd12fd5e55cc5, processorArchitecture=MSIL">
      <SpecificVersion>False</SpecificVersion>
      <HintPath>..\packages\Owin.1.0\lib\net40\Owin.dll</HintPath>
    </Reference>
    <Reference Include="System" />
    <Reference Include="System.ComponentModel.Composition" />
    <Reference Include="System.Core" />
    <Reference Include="System.Net.Http" />
    <Reference Include="System.Net.Http.Formatting, Version=5.2.3.0, Culture=neutral, PublicKeyToken=31bf3856ad364e35, processorArchitecture=MSIL">
      <SpecificVersion>False</SpecificVersion>
      <HintPath>..\packages\Microsoft.AspNet.WebApi.Client.5.2.3\lib\net45\System.Net.Http.Formatting.dll</HintPath>
    </Reference>
    <Reference Include="System.Web.Http, Version=5.2.3.0, Culture=neutral, PublicKeyToken=31bf3856ad364e35, processorArchitecture=MSIL">
      <SpecificVersion>False</SpecificVersion>
      <HintPath>..\packages\Microsoft.AspNet.WebApi.Core.5.2.3\lib\net45\System.Web.Http.dll</HintPath>
    </Reference>
    <Reference Include="System.Web.Http.Owin">
      <HintPath>..\packages\Microsoft.AspNet.WebApi.Owin.5.2.3\lib\net45\System.Web.Http.Owin.dll</HintPath>
    </Reference>
    <Reference Include="System.Xml.Linq" />
    <Reference Include="Microsoft.CSharp" />
    <Reference Include="System.Data" />
    <Reference Include="System.Xml" />
  </ItemGroup>
  <ItemGroup>
    <Compile Include="Adaptors\MessagesModuleTests\MessagesModuleFilterTests.cs" />
    <Compile Include="Adaptors\MessagesModuleTests\MessagesModuleRePostTests.cs" />
    <Compile Include="Ports\RepostCommandHandlerTests.cs" />
    <Compile Include="TestDoubles\FakeHandlerFactory.cs" />
    <Compile Include="TestDoubles\FakeMessageStoreListCacheLoader.cs" />
    <Compile Include="TestDoubles\FakeActivationListModelRetriever.cs" />
    <Compile Include="TestDoubles\FakeMessageStoreViewerModelRetriever.cs" />
    <Compile Include="Adaptors\StoresModuleTests\StoresModuleItemTests.cs" />
    <Compile Include="TestBehaviours\ModuleWithNoStoreConnectionBehavior.cs" />
    <Compile Include="TestBehaviours\ModuleWithStoreCantGetBehaviour.cs" />
    <Compile Include="TestBehaviours\ModuleWithStoreNotViewerBehavior.cs" />
    <Compile Include="TestDoubles\FakeMessageStoreNotViewer.cs" />
    <Compile Include="TestDoubles\FakeMessageStoreViewerWithGetException.cs" />
    <Compile Include="TestDoubles\FakeMessageStoreConfigProviderExceptionOnGet.cs" />
    <Compile Include="Ports\MessageListViewModelRetrieverTests\MessageListViewModelRetrieverFilterTests.cs" />
    <Compile Include="Ports\MessageStoreViewerModelRetrieverTests.cs" />
    <Compile Include="Ports\MessageStoreActivationStateListViewModelRetrieverTests.cs" />
    <Compile Include="TestDoubles\FakeMessageListViewModelRetriever.cs" />
    <Compile Include="Ports\MessageListViewModelRetrieverTests\MessageListViewModelRetrieverGetTests.cs" />
    <Compile Include="Ports\MessageStoreModelFactoryTestsBasic.cs" />
    <Compile Include="Adaptors\NancyModuleTestBuilder.cs" />
    <Compile Include="TestDoubles\FakeMessageStoreOfMessageFactory.cs" />
    <Compile Include="TestDoubles\FakeMessageStoreWithViewer.cs" />
    <Compile Include="Ports\MessageStoreModelFactoryTestsComplex.cs" />
    <Compile Include="TestDoubles\FakeStoreActivationStateProvider.cs" />
    <Compile Include="Adaptors\IndexModuleTests.cs" />
    <Compile Include="Adaptors\MessagesModuleTests\MessagesModuleGetTests.cs" />
    <Compile Include="Properties\AssemblyInfo.cs" />
    <Compile Include="Adaptors\StoresModuleTests\StoresModuleIndexTests.cs" />
  </ItemGroup>
  <ItemGroup>
    <ProjectReference Include="..\paramore.brighter.comandprocessor.messageviewer\paramore.brighter.commandprocessor.messageviewer.csproj">
      <Project>{C64FE82E-8512-422A-8832-7821EF448F2C}</Project>
      <Name>paramore.brighter.commandprocessor.messageviewer</Name>
    </ProjectReference>
    <ProjectReference Include="..\paramore.brighter.commandprocessor.messagestore.mssql\paramore.brighter.commandprocessor.messagestore.mssql.csproj">
      <Project>{C1FC780B-4BAD-47AE-9A0D-FE216239AFD8}</Project>
      <Name>paramore.brighter.commandprocessor.messagestore.mssql</Name>
    </ProjectReference>
    <ProjectReference Include="..\paramore.brighter.commandprocessor.tests\paramore.brighter.commandprocessor.tests.csproj">
      <Project>{65badb63-5f98-4f24-84d7-8c99263f88c6}</Project>
      <Name>paramore.brighter.commandprocessor.tests</Name>
    </ProjectReference>
    <ProjectReference Include="..\paramore.brighter.commandprocessor\paramore.brighter.commandprocessor.csproj">
      <Project>{2ACB382A-38FA-49A6-A9CD-212881D3CD37}</Project>
      <Name>paramore.brighter.commandprocessor</Name>
    </ProjectReference>
  </ItemGroup>
  <ItemGroup>
    <None Include="app.config" />
    <None Include="packages.config" />
  </ItemGroup>
  <ItemGroup>
    <Service Include="{82A7F48D-3B50-4B1E-B82E-3ADA8210C358}" />
  </ItemGroup>
  <Import Project="$(MSBuildToolsPath)\Microsoft.CSharp.targets" />
  <PropertyGroup>
    <PostBuildEvent>
    if not exist "$(TargetDir)x86" md "$(TargetDir)x86"
    xcopy /s /y "$(SolutionDir)packages\Microsoft.SqlServer.Compact.4.0.8876.1\NativeBinaries\x86\*.*" "$(TargetDir)x86"
    if not exist "$(TargetDir)amd64" md "$(TargetDir)amd64"
    xcopy /s /y "$(SolutionDir)packages\Microsoft.SqlServer.Compact.4.0.8876.1\NativeBinaries\amd64\*.*" "$(TargetDir)amd64"</PostBuildEvent>
  </PropertyGroup>
  <!-- To modify your build process, add your task inside one of the targets below and uncomment it. 
       Other similar extension points exist, see Microsoft.Common.targets.
  <Target Name="BeforeBuild">
  </Target>
  <Target Name="AfterBuild">
  </Target>
  -->
</Project><|MERGE_RESOLUTION|>--- conflicted
+++ resolved
@@ -53,17 +53,10 @@
       <HintPath>..\packages\Microsoft.Owin.Hosting.3.0.1\lib\net45\Microsoft.Owin.Hosting.dll</HintPath>
     </Reference>
     <Reference Include="Nancy, Version=1.4.2.0, Culture=neutral, processorArchitecture=MSIL">
-<<<<<<< HEAD
-      <HintPath>..\packages\Nancy.1.4.2\lib\net40\Nancy.dll</HintPath>
-      <Private>True</Private>
-    </Reference>
-    <Reference Include="Nancy.Testing, Version=1.4.1.0, Culture=neutral, processorArchitecture=MSIL">
-=======
       <HintPath>..\packages\Nancy.1.4.3\lib\net40\Nancy.dll</HintPath>
       <Private>True</Private>
     </Reference>
     <Reference Include="Nancy.Testing">
->>>>>>> f3b59ec2
       <HintPath>..\packages\Nancy.Testing.1.4.1\lib\net40\Nancy.Testing.dll</HintPath>
       <Private>True</Private>
     </Reference>
